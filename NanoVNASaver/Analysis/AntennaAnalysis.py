--- conflicted
+++ resolved
@@ -20,16 +20,10 @@
 
 @author: mauro
 '''
-<<<<<<< HEAD
-
-from PyQt5 import QtWidgets
-import logging
-=======
 import logging
 
 from PyQt5 import QtWidgets
 
->>>>>>> a686a20f
 from NanoVNASaver.Analysis.VSWRAnalysis import VSWRAnalysis
 
 
